from contextlib import contextmanager
import os
import re
import sys

from invoke.vendor.lexicon import Lexicon
from pytest_relaxed import trap

from fabric import Connection as Connection_, Config as Config_
from fabric.main import make_program
from paramiko import SSHConfig


support = os.path.join(os.path.abspath(os.path.dirname(__file__)), "_support")
config_file = os.path.abspath(os.path.join(support, "config.yml"))

# TODO: move invoke's support_path + load + etc somewhere importable? or into
# pytest-relaxed, despite it not being strictly related to that feature set?
# ugh
@contextmanager
def support_path():
    sys.path.insert(0, support)
    try:
        yield
    finally:
        sys.path.pop(0)


def load(name):
    with support_path():
        imported = __import__(name)
        return imported


# TODO: this could become a fixture in conftest.py, presumably, and just yield
# stdout, allowing the tests themselves to assert more naturally
@trap
def expect(invocation, out, program=None, test="equals"):
    if program is None:
        program = make_program()
    program.run("fab {}".format(invocation), exit=False)
    output = sys.stdout.getvalue()
    if test == "equals":
        assert output == out
    elif test == "contains":
        assert out in output
    elif test == "regex":
        assert re.match(out, output)
    else:
        err = "Don't know how to expect that <stdout> {} <expected>!"
<<<<<<< HEAD
        assert False, err.format(test)


# Locally override Connection, Config with versions that supply a dummy
# SSHConfig and thus don't load any test-running user's own ssh_config files.
# TODO: find a cleaner way to do this, though I don't really see any that isn't
# adding a ton of fixtures everywhere (and thus, opening up to forgetting it
# for new tests...)
class Config(Config_):
    def __init__(self, *args, **kwargs):
        wat = "You're giving ssh_config explicitly, please use Config_!"
        assert "ssh_config" not in kwargs, wat
        # Give ssh_config explicitly -> shorter way of turning off loading
        kwargs["ssh_config"] = SSHConfig()
        super(Config, self).__init__(*args, **kwargs)


class Connection(Connection_):
    def __init__(self, *args, **kwargs):
        # Make sure we're using our tweaked Config if none was given.
        kwargs.setdefault("config", Config())
        super(Connection, self).__init__(*args, **kwargs)


def faux_v1_env():
    # Close enough to v1 _AttributeDict...
    # Contains a copy of enough of v1's defaults to prevent us having to do a
    # lot of extra .get()s...meh
    return Lexicon(
        always_use_pty=True,
        forward_agent=False,
        gateway=None,
        host_string="localghost",
        key_filename=None,
        no_agent=False,
        password=None,
        port=22,
        ssh_config_path=None,
        # Used in a handful of sanity tests, so it gets a 'real' value. eh.
        sudo_password="nope",
        sudo_prompt=None,
        timeout=None,
        use_ssh_config=False,
        user="localuser",
        warn_only=False,
    )
=======
        assert False, err.format(test)
>>>>>>> c3b07ed9
<|MERGE_RESOLUTION|>--- conflicted
+++ resolved
@@ -48,29 +48,7 @@
         assert re.match(out, output)
     else:
         err = "Don't know how to expect that <stdout> {} <expected>!"
-<<<<<<< HEAD
         assert False, err.format(test)
-
-
-# Locally override Connection, Config with versions that supply a dummy
-# SSHConfig and thus don't load any test-running user's own ssh_config files.
-# TODO: find a cleaner way to do this, though I don't really see any that isn't
-# adding a ton of fixtures everywhere (and thus, opening up to forgetting it
-# for new tests...)
-class Config(Config_):
-    def __init__(self, *args, **kwargs):
-        wat = "You're giving ssh_config explicitly, please use Config_!"
-        assert "ssh_config" not in kwargs, wat
-        # Give ssh_config explicitly -> shorter way of turning off loading
-        kwargs["ssh_config"] = SSHConfig()
-        super(Config, self).__init__(*args, **kwargs)
-
-
-class Connection(Connection_):
-    def __init__(self, *args, **kwargs):
-        # Make sure we're using our tweaked Config if none was given.
-        kwargs.setdefault("config", Config())
-        super(Connection, self).__init__(*args, **kwargs)
 
 
 def faux_v1_env():
@@ -94,7 +72,4 @@
         use_ssh_config=False,
         user="localuser",
         warn_only=False,
-    )
-=======
-        assert False, err.format(test)
->>>>>>> c3b07ed9
+    )